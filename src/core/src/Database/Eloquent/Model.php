<?php

declare(strict_types=1);

namespace Hypervel\Database\Eloquent;

use Hyperf\DbConnection\Model\Model as BaseModel;
use Hyperf\Stringable\Str;
use Hypervel\Broadcasting\Contracts\HasBroadcastChannel;
use Hypervel\Context\Context;
use Hypervel\Database\Eloquent\Concerns\HasCallbacks;
use Hypervel\Database\Eloquent\Concerns\HasObservers;
use Hypervel\Database\Eloquent\Concerns\HasRelations;
use Hypervel\Database\Eloquent\Concerns\HasRelationships;
use Hypervel\Database\Eloquent\Relations\Pivot;
use Hypervel\Router\Contracts\UrlRoutable;
use Psr\EventDispatcher\EventDispatcherInterface;

/**
 * @method static \Hypervel\Database\Eloquent\Collection<int, static> all(array|string $columns = ['*'])
 * @method static \Hypervel\Database\Eloquent\Builder<static> on($connection = null)
 * @method static \Hypervel\Database\Eloquent\Builder<static> onWriteConnection()
 * @method static \Hypervel\Database\Eloquent\Builder<static> query()
 * @method \Hypervel\Database\Eloquent\Builder<static> newQuery()
 * @method static \Hypervel\Database\Eloquent\Builder<static> newModelQuery()
 * @method static \Hypervel\Database\Eloquent\Builder<static> newQueryWithoutRelationships()
 * @method static \Hypervel\Database\Eloquent\Builder<static> newQueryWithoutScopes()
 * @method static \Hypervel\Database\Eloquent\Builder<static> newQueryWithoutScope($scope)
 * @method static \Hypervel\Database\Eloquent\Builder<static> newQueryForRestoration($ids)
 * @method static static make(array $attributes = [])
 * @method static static create(array $attributes = [])
 * @method static static forceCreate(array $attributes = [])
 * @method static static firstOrNew(array $attributes = [], array $values = [])
 * @method static static firstOrCreate(array $attributes = [], array $values = [])
 * @method static static updateOrCreate(array $attributes, array $values = [])
 * @method static null|static first(mixed $columns = ['*'])
 * @method static static firstOrFail(mixed $columns = ['*'])
 * @method static static sole(mixed $columns = ['*'])
 * @method static ($id is (array<mixed>|\Hyperf\Contract\Arrayable<array-key, mixed>) ? \Hypervel\Database\Eloquent\Collection<int, static> : null|static) find(mixed $id, array $columns = ['*'])
 * @method static ($id is (array<mixed>|\Hyperf\Contract\Arrayable<array-key, mixed>) ? \Hypervel\Database\Eloquent\Collection<int, static> : static) findOrNew(mixed $id, array $columns = ['*'])
 * @method static ($id is (array<mixed>|\Hyperf\Contract\Arrayable<array-key, mixed>) ? \Hypervel\Database\Eloquent\Collection<int, static> : static) findOrFail(mixed $id, array $columns = ['*'])
 * @method static \Hypervel\Database\Eloquent\Collection<int, static> findMany(array|\Hypervel\Support\Contracts\Arrayable $ids, array $columns = ['*'])
 * @method static \Hypervel\Database\Eloquent\Builder<static> where(mixed $column, mixed $operator = null, mixed $value = null, string $boolean = 'and')
 * @method static \Hypervel\Database\Eloquent\Builder<static> orWhere(mixed $column, mixed $operator = null, mixed $value = null)
 * @method static \Hypervel\Database\Eloquent\Builder<static> with(mixed $relations, mixed ...$args)
 * @method static \Hypervel\Database\Eloquent\Builder<static> without(mixed $relations)
 * @method static \Hypervel\Database\Eloquent\Builder<static> withWhereHas(string $relation, (\Closure(\Hypervel\Database\Eloquent\Builder<*>|\Hypervel\Database\Eloquent\Relations\Contracts\Relation<*, *, *>): mixed)|null $callback = null, string $operator = '>=', int $count = 1)
 * @method static \Hypervel\Database\Eloquent\Builder<static> whereMorphDoesntHaveRelation(mixed $relation, array|string $types, mixed $column, mixed $operator = null, mixed $value = null)
 * @method static \Hypervel\Database\Eloquent\Builder<static> orWhereMorphDoesntHaveRelation(mixed $relation, array|string $types, mixed $column, mixed $operator = null, mixed $value = null)
 * @method static \Hypervel\Database\Eloquent\Collection<int, static> get(array|string $columns = ['*'])
 * @method static \Hypervel\Database\Eloquent\Collection<int, static> hydrate(array $items)
 * @method static \Hypervel\Database\Eloquent\Collection<int, static> fromQuery(string $query, array $bindings = [])
 * @method static array<int, static> getModels(array|string $columns = ['*'])
 * @method static array<int, static> eagerLoadRelations(array $models)
 * @method static \Hypervel\Database\Eloquent\Relations\Contracts\Relation<\Hypervel\Database\Eloquent\Model, static, *> getRelation(string $name)
 * @method static static getModel()
 * @method static bool chunk(int $count, callable(\Hypervel\Support\Collection<int, static>, int): (bool|void) $callback)
 * @method static bool chunkById(int $count, callable(\Hypervel\Support\Collection<int, static>, int): (bool|void) $callback, null|string $column = null, null|string $alias = null)
 * @method static bool chunkByIdDesc(int $count, callable(\Hypervel\Support\Collection<int, static>, int): (bool|void) $callback, null|string $column = null, null|string $alias = null)
 * @method static bool each(callable(static, int): (bool|void) $callback, int $count = 1000)
 * @method static bool eachById(callable(static, int): (bool|void) $callback, int $count = 1000, null|string $column = null, null|string $alias = null)
 * @method static \Hypervel\Database\Eloquent\Builder<static> whereIn(string $column, mixed $values, string $boolean = 'and', bool $not = false)
 *
 * @mixin \Hypervel\Database\Eloquent\Builder
 */
abstract class Model extends BaseModel implements UrlRoutable, HasBroadcastChannel
{
    use HasCallbacks;
    use HasRelations;
    use HasRelationships;
    use HasObservers;

    protected ?string $connection = null;

    public function resolveRouteBinding($value)
    {
        return $this->where($this->getRouteKeyName(), $value)->firstOrFail();
    }

    /**
     * @param \Hypervel\Database\Query\Builder $query
     * @return \Hypervel\Database\Eloquent\Builder<static>
     */
    public function newModelBuilder($query)
    {
        // @phpstan-ignore-next-line
        return new Builder($query);
    }

    /**
     * @param array<array-key, static> $models
     * @return \Hypervel\Database\Eloquent\Collection<array-key, static>
     */
    public function newCollection(array $models = [])
    {
        return new Collection($models);
    }

    public function broadcastChannelRoute(): string
    {
        return str_replace('\\', '.', get_class($this)) . '.{' . Str::camel(class_basename($this)) . '}';
    }

    public function broadcastChannel(): string
    {
        return str_replace('\\', '.', get_class($this)) . '.' . $this->getKey();
    }

    /**
<<<<<<< HEAD
     * @param \Hypervel\Database\Eloquent\Model $parent
     * @param string $table
     * @param bool $exists
     * @param null|string $using
     * @return \Hypervel\Database\Eloquent\Relations\Pivot
     */
    public function newPivot($parent, array $attributes, $table, $exists, $using = null)
    {
        return $using ? $using::fromRawAttributes($parent, $attributes, $table, $exists) : Pivot::fromAttributes($parent, $attributes, $table, $exists);
    }

    /**
     * @return string
     */
    protected function guessBelongsToRelation()
    {
        [$one, $two, $three, $caller] = debug_backtrace(DEBUG_BACKTRACE_IGNORE_ARGS, 4);

        return $caller['function'] ?? $three['function'];
=======
     * Get the event dispatcher instance.
     */
    public function getEventDispatcher(): ?EventDispatcherInterface
    {
        if (Context::get($this->getWithoutEventContextKey())) {
            return null;
        }

        return parent::getEventDispatcher();
    }

    /**
     * Execute a callback without firing any model events for any model type.
     */
    public static function withoutEvents(callable $callback): mixed
    {
        $key = static::getWithoutEventContextKey();
        $depth = Context::get($key) ?? 0;
        Context::set($key, $depth + 1);

        try {
            return $callback();
        } finally {
            $depth = Context::get($key) ?? 1;
            if ($depth <= 1) {
                Context::destroy($key);
            } else {
                Context::set($key, $depth - 1);
            }
        }
    }

    /**
     * Save the model and all of its relationships without raising any events to the parent model.
     */
    public function pushQuietly(): bool
    {
        return static::withoutEvents(fn () => $this->push());
    }

    /**
     * Save the model to the database without raising any events.
     */
    public function saveQuietly(array $options = []): bool
    {
        return static::withoutEvents(fn () => $this->save($options));
    }

    /**
     * Update the model in the database without raising any events.
     *
     * @param array<string, mixed> $attributes
     * @param array<string, mixed> $options
     */
    public function updateQuietly(array $attributes = [], array $options = []): bool
    {
        if (! $this->exists) {
            return false;
        }

        return $this->fill($attributes)->saveQuietly($options);
    }

    /**
     * Increment a column's value by a given amount without raising any events.
     * @param mixed $amount
     */
    public function incrementQuietly(string $column, $amount = 1, array $extra = []): int
    {
        return static::withoutEvents(
            fn () => $this->incrementOrDecrement($column, $amount, $extra, 'increment')
        );
    }

    /**
     * Decrement a column's value by a given amount without raising any events.
     */
    public function decrementQuietly(string $column, float|int $amount = 1, array $extra = []): int
    {
        return static::withoutEvents(
            fn () => $this->incrementOrDecrement($column, $amount, $extra, 'decrement')
        );
    }

    /**
     * Delete the model from the database without raising any events.
     */
    public function deleteQuietly(): bool
    {
        return static::withoutEvents(fn () => $this->delete());
    }

    /**
     * Clone the model into a new, non-existing instance without raising any events.
     */
    public function replicateQuietly(?array $except = null): static
    {
        return static::withoutEvents(fn () => $this->replicate($except));
    }

    protected static function getWithoutEventContextKey(): string
    {
        return '__database.model.without_events.' . static::class;
>>>>>>> 7e54ea3f
    }
}<|MERGE_RESOLUTION|>--- conflicted
+++ resolved
@@ -107,7 +107,6 @@
     }
 
     /**
-<<<<<<< HEAD
      * @param \Hypervel\Database\Eloquent\Model $parent
      * @param string $table
      * @param bool $exists
@@ -127,7 +126,9 @@
         [$one, $two, $three, $caller] = debug_backtrace(DEBUG_BACKTRACE_IGNORE_ARGS, 4);
 
         return $caller['function'] ?? $three['function'];
-=======
+    }
+    
+    /**
      * Get the event dispatcher instance.
      */
     public function getEventDispatcher(): ?EventDispatcherInterface
@@ -231,6 +232,5 @@
     protected static function getWithoutEventContextKey(): string
     {
         return '__database.model.without_events.' . static::class;
->>>>>>> 7e54ea3f
     }
 }